--- conflicted
+++ resolved
@@ -160,11 +160,8 @@
     src/heuristic/bfs_3d_heuristic.cpp
     src/heuristic/bfs_3d_base_heuristic.cpp
     src/heuristic/bfs_fullbody_heuristic.cpp
-<<<<<<< HEAD
-    src/heuristic/magic_arm_heuristic.cpp
-=======
-    src/heuristic/bfs_base_rot_heuristic.cpp
->>>>>>> 95b636db
+    #src/heuristic/magic_arm_heuristic.cpp
+    #src/heuristic/bfs_base_rot_heuristic.cpp
     src/heuristic/egraph_bfs_heuristic.cpp
     src/heuristic/generic_egraph_heuristic.cpp
     src/heuristic/euclid_dist_heuristic.cpp
