--- conflicted
+++ resolved
@@ -103,30 +103,10 @@
     src/heuristic/robot_heuristic.cpp
     src/heuristic/joint_dist_heuristic.cpp
     src/heuristic/multi_frame_bfs_heuristic.cpp
-<<<<<<< HEAD
-    src/heuristic/zero_heuristic.cpp
-    src/ros/adaptive_workspace_lattice_allocator.cpp
-    src/ros/araplanner_allocator.cpp
-    src/ros/bfs_heuristic_allocator.cpp
-    src/ros/dijkstra_egraph_3d_heuristic_allocator.cpp
-    src/ros/experience_graph_planner_allocator.cpp
-    src/ros/euclid_dist_heuristic_allocator.cpp
-    src/ros/joint_dist_heuristic_allocator.cpp
-    src/ros/laraplanner_allocator.cpp
-    src/ros/manip_lattice_allocator.cpp
-    src/ros/manip_lattice_egraph_allocator.cpp
-    src/ros/mhaplanner_allocator.cpp
-    src/ros/multi_frame_bfs_heuristic_allocator.cpp
-    src/ros/adaptive_planner_allocator.cpp
-    src/ros/planner_interface.cpp
-    src/ros/workspace_lattice_allocator.cpp
-    src/search/adaptive_planner.cpp
     src/search/focal_mhastar.cpp
-    src/search/experience_graph_planner.cpp
     src/search/meta_mhastar_dts.cpp
     src/search/mhastarpp.cpp
-    src/search/unconstrained_mhastar.cpp)
-=======
+    src/search/unconstrained_mhastar.cpp
     src/search/arastar.cpp
     src/search/experience_graph_planner.cpp
     src/search/adaptive_planner.cpp)
@@ -134,7 +114,6 @@
 if(SMPL_ROS_BUILD)
     target_link_libraries(smpl ${catkin_LIBRARIES})
 endif()
->>>>>>> 92da28c6
 
 if(SMPL_ROS_BUILD)
     set(SMPL_INCLUDE_DESTINATION ${CATKIN_PACKAGE_INCLUDE_DESTINATION})
